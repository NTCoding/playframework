--- conflicted
+++ resolved
@@ -10,13 +10,8 @@
 import play.api.libs.concurrent.Execution
 import play.api.libs.iteratee.Enumerator
 import play.api.libs.iteratee.Enumeratee
-<<<<<<< HEAD
-import play.core.{ PlayVersion, SBTDocHandler }
+import play.core.{ PlayVersion, BuildDocHandler }
 import play.doc.{ FileRepository, PlayDoc, RenderedPage }
-=======
-import play.core.{ PlayVersion, BuildDocHandler }
-import play.doc.{ FileRepository, PlayDoc }
->>>>>>> b94f3730
 import org.apache.commons.io.IOUtils
 
 /**
@@ -30,15 +25,11 @@
 
   val markdownRenderer = new PlayDoc(repo, repo, "resources", PlayVersion.current)
 
-<<<<<<< HEAD
   val locator: String => String = new Memoise(name =>
     repo.findFileWithName(name).orElse(apiRepo.findFileWithName(name)).getOrElse(name)
   )
 
-  // Method without Scala types. Required by SBTDocHandler to allow communication
-=======
   // Method without Scala types. Required by BuildDocHandler to allow communication
->>>>>>> b94f3730
   // between code compiled by different versions of Scala
   override def maybeHandleDocRequest(request: AnyRef): AnyRef = {
     this.maybeHandleDocRequest(request.asInstanceOf[RequestHeader])
